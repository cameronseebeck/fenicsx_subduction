--- conflicted
+++ resolved
@@ -32,15 +32,12 @@
   config:
     html_last_updated_fmt: "%b %d, %Y"
     suppress_warnings: ["mystnb.unknown_mime_type"]
-<<<<<<< HEAD
     html_theme_options:
       logo:
         image_light: notebooks/images/fenicssz_logo.svg
         image_dark: notebooks/images/fenicssz_logo_grey.svg
+    language: en
 
-=======
-    language: en
->>>>>>> 44f200b1
 parse:
   myst_enable_extensions:
     - "amsmath"
